#![allow(unused_features)]
#![feature(test)]
mod query;
mod select;
mod join;
mod order_by;
mod where_cl;
mod distinct;
mod limit;
mod offset;
mod for_cl;
mod union;
<<<<<<< HEAD
mod insert;
=======
mod update;
>>>>>>> 12d39c25
<|MERGE_RESOLUTION|>--- conflicted
+++ resolved
@@ -10,8 +10,5 @@
 mod offset;
 mod for_cl;
 mod union;
-<<<<<<< HEAD
 mod insert;
-=======
-mod update;
->>>>>>> 12d39c25
+mod update;