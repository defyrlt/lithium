--- conflicted
+++ resolved
@@ -18,6 +18,7 @@
 pub use self::offset::OffsetType;
 pub use self::for_cl::{For, ForType};
 
+/// Represents `SELECT` query.
 ///
 /// # Examples
 /// Simple "select all":
@@ -52,17 +53,23 @@
 }
 
 impl<'a> Select<'a> {
-<<<<<<< HEAD
     /// Method to start with.
-    /// # Example
+    ///
+    /// # Examples
+    ///
     /// ```
     /// use lithium::Select;
     /// let query = Select::from("test_table");
     /// ```
-    pub fn from(from_table: &'a str) -> Self {
-=======
+    ///
+    /// You could pass a subquery into `from`
+    ///
+    /// ```
+    /// use lithium::Select;
+    /// let subquery = Select::from("foo_table").as_subquery().with_alias("foo");
+    /// let query = Select::from(&subquery);
+    /// ```
     pub fn from<T: AsStr<'a>>(from_table: T) -> Self {
->>>>>>> 7de13f0a
         Select {
             select_type: SelectType::All,
             distinct: DistinctType::Empty,
@@ -78,27 +85,23 @@
         }
     }
 
-    /// Will result in `SELECT * ...`
+    /// Will result in `SELECT * ...` (which is a default behaviour).
     pub fn select_all(mut self) -> Self {
         self.select_type = SelectType::All;
         self
     }
 
-<<<<<<< HEAD
     /// This method is used to specify desired `SELECT` fields.
-    /// It can receive `&str` or `&[&str]`
+    /// It can receive either `&str` or `&[&str]`
+    ///
     /// # Example
     ///
     /// ```
     /// use lithium::Select;
     /// let query = Select::from("test_table").fields("blah").fields(&["foo", "bar"]);
     /// ```
-    pub fn fields<T: Pusheable<&'a str>>(mut self, input_fields: T) -> Self {
+    pub fn fields<T: Pusheable<'a>>(mut self, input_fields: T) -> Self {
         match self.select_type {
-=======
-    pub fn select<T: Pusheable<'a>>(mut self, input_fields: T) -> Self {
-        match self.select {
->>>>>>> 7de13f0a
             SelectType::All => {
                 let mut fields = vec![];
                 input_fields.push_to(&mut fields);
@@ -109,8 +112,8 @@
         self
     }
 
-    /// Removes distinct preference from query
-    pub fn clear_distinct(mut self) -> Self {
+    /// Removes `DISTINCT` clause from query.
+    pub fn remove_distinct(mut self) -> Self {
         self.distinct = DistinctType::Empty;
         self
     }
@@ -121,19 +124,15 @@
         self
     }
 
-<<<<<<< HEAD
-    /// Wil result in `SELECT DISTINCT ON (...) ...`
-    /// This method can receive `&str`  or `&[&str]`
+    /// Will result in `SELECT DISTINCT ON (...) ...`
+    ///
     /// # Example
     ///
     /// ```
     /// use lithium::Select;
     /// let query = Select::from("test_table").distinct_on("blah").distinct_on(&["foo", "bar"]);
     /// ```
-    pub fn distinct_on<T: Pusheable<&'a str>>(mut self, input_fields: T) -> Self {
-=======
     pub fn distinct_on<T: Pusheable<'a>>(mut self, input_fields: T) -> Self {
->>>>>>> 7de13f0a
         match self.distinct {
             DistinctType::Empty | DistinctType::Simple => {
                 let mut fields = vec![];
@@ -145,12 +144,7 @@
         self
     }
 
-<<<<<<< HEAD
-    fn push_join(mut self, join_type: JoinType, target: &'a str, clause: &'a str) -> Self {
-=======
-    pub fn push_join<T, C>(mut self, join_type: JoinType, target: T, clause: C) -> Self
-        where T: AsStr<'a>, C: AsStr<'a> {
->>>>>>> 7de13f0a
+    fn push_join<T: AsStr<'a>>(mut self, join_type: JoinType, target: T, clause: &'a str) -> Self {
         self.joins.push(Join {
             join_type: join_type,
             target: target.as_str(),
@@ -159,75 +153,58 @@
         self
     }
 
-<<<<<<< HEAD
-    /// Appends `INNER JOIN` into query
-    /// # Example
+    /// Appends `INNER JOIN` into query. Could receive a subquery as `target`.
+    ///
+    /// # Examples
     ///
     /// ```
     /// use lithium::Select;
     /// let query = Select::from("test_table")
     ///     .join("another_table", "another_table.a == test_table.a");
     /// ```
-    pub fn join(self, target: &'a str, clause: &'a str) -> Self {
+    ///
+    /// ```
+    /// use lithium::Select;
+    /// let subquery = Select::from("test_table").as_subquery().with_alias("test");
+    /// let query = Select::from("foo_table").join(&subquery, "test.a == foo_table.a");
+    /// ```
+    pub fn join<T: AsStr<'a>>(self, target: T, clause: &'a str) -> Self {
         self.push_join(JoinType::Inner, target, clause)
     }
 
-    /// Appeds `LEFT JOIN` into query
-    pub fn left_join(self, target: &'a str, clause: &'a str) -> Self {
+    pub fn left_join<T: AsStr<'a>>(self, target: T, clause: &'a str) -> Self {
         self.push_join(JoinType::Left, target, clause)
     }
 
-    /// Appends `RIGHT JOIN` into query
-    pub fn right_join(self, target: &'a str, clause: &'a str) -> Self {
+    pub fn right_join<T: AsStr<'a>>(self, target: T, clause: &'a str) -> Self {
         self.push_join(JoinType::Right, target, clause)
     }
 
-    /// Appends `OUTER JOIN` into query
-    pub fn outer_join(self, target: &'a str, clause: &'a str) -> Self {
+    pub fn outer_join<T: AsStr<'a>>(self, target: T, clause: &'a str) -> Self {
         self.push_join(JoinType::Outer, target, clause)
     }
 
-    /// Appends a `GROUP BY` clause
-    /// This method can receive `&str`  or `&[&str]`
+    /// Appends `GROUP BY` clause.
+    /// This method can receive either `&str` or `&[&str]`
+    ///
     /// # Example
     ///
     /// ```
     /// use lithium::Select;
     /// let query = Select::from("test_table").group_by("blah").group_by(&["foo", "bar"]);
     /// ```
-    pub fn group_by<T: Pusheable<&'a str>>(mut self, fields: T) -> Self {
-=======
-    pub fn join<T, C>(self, target: T, clause: C) -> Self
-        where T: AsStr<'a>, C: AsStr<'a> {
-        self.push_join(JoinType::Inner, target, clause)
-    }
-
-    pub fn left_join<T, C>(self, target: T, clause: C) -> Self
-        where T: AsStr<'a>, C: AsStr<'a> {
-        self.push_join(JoinType::Left, target, clause)
-    }
-
-    pub fn right_join<T, C>(self, target: T, clause: C) -> Self
-        where T: AsStr<'a>, C: AsStr<'a> {
-        self.push_join(JoinType::Right, target, clause)
-    }
-
-    pub fn outer_join<T, C>(self, target: T, clause: C) -> Self
-        where T: AsStr<'a>, C: AsStr<'a> {
-        self.push_join(JoinType::Outer, target, clause)
-    }
-
     pub fn group_by<T: Pusheable<'a>>(mut self, fields: T) -> Self {
->>>>>>> 7de13f0a
         fields.push_to(&mut self.group_by);
         self
     }
 
-    /// Appends a `GROUP BY` clause
+    /// Appends `ORDER BY` clause.
+    ///
     /// # Example
     ///
     /// ```
-    /// use lithium::{Select, Ordering};
+    /// use lithium::Select;
+    /// use lithium::select::Ordering;
     /// let query = Select::from("test_table").order_by("foo", Ordering::Ascending);
     /// ```
     pub fn order_by(mut self, field: &'a str, ordering: Ordering) -> Self {
@@ -238,8 +215,10 @@
         self
     }
 
-    /// Appends a `WHERE` clause
+    /// Appends `WHERE` clause.
+    ///
     /// # Examples
+    ///
     /// Clauses are connected with `AND` by default.
     ///
     /// ```
@@ -260,41 +239,49 @@
         self
     }
 
+    /// Appends `HAVING` clause. Has the same API and usage as `where_cl`.
     pub fn having<T: IntoWhereType<'a>>(mut self, clause: T) -> Self {
         self.having.push(clause.into_where_type());
         self
     }
 
+    /// Appends `LIMIT` clause.
     pub fn limit(mut self, value: &'a str) -> Self {
         self.limit = LimitType::Specified(value);
         self
     }
 
-    pub fn clear_limit(mut self) -> Self {
+    /// Removes `LIMIT` clause.
+    pub fn remove_limit(mut self) -> Self {
         self.limit = LimitType::Empty;
         self
     }
 
+    /// Appends `OFFSET` clause.
     pub fn offset(mut self, value: &'a str) -> Self {
         self.offset = OffsetType::Specified(value);
         self
     }
 
-    pub fn clear_offset(mut self) -> Self {
+    /// Removes `OFFSET` clause.
+    pub fn remove_offset(mut self) -> Self {
         self.offset = OffsetType::Empty;
         self
     }
 
-    pub fn clear_for(mut self) -> Self {
-        self.for_cl = ForType::Empty;
-        self
-    }
-
+    /// Appends `FOR` clause.
     pub fn for_cl(mut self, for_cl: For<'a>) -> Self {
         self.for_cl = ForType::Specified(for_cl);
         self
     }
 
+    /// Removes `FOR` clause.
+    pub fn remove_for(mut self) -> Self {
+        self.for_cl = ForType::Empty;
+        self
+    }
+
+    /// Returns an instance of `Subquery` with generated SQL inside.
     pub fn as_subquery(self) -> Subquery<'a> {
         Subquery::new(self.to_sql())
     }
@@ -991,7 +978,7 @@
     #[test]
     fn test_subquery() {
         let subquery = Select::from("test_table").as_subquery().with_alias("blah");
-        let another = Select::from("test_table").select(&subquery);
+        let another = Select::from("test_table").fields(&subquery);
         let test_sql_string = {
             "SELECT (SELECT * FROM test_table) AS blah FROM test_table".to_string()
         };
